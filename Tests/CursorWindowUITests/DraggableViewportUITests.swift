--- conflicted
+++ resolved
@@ -2,53 +2,11 @@
 import XCTest
 @testable import CursorWindow
 
-@MainActor
+@available(macOS 14.0, *)
 final class DraggableViewportUITests: XCTestCase {
     var app: XCUIApplication!
     
     override func setUp() async throws {
-<<<<<<< HEAD
-        guard NSApplication.shared.isRunning else {
-            throw XCTSkip("UI tests require a running application")
-        }
-        
-        continueAfterFailure = false
-        app = XCUIApplication()
-        app.launch()
-        
-        // Wait for app to be ready
-        let window = app.windows["CursorWindow"]
-        let windowExists = window.waitForExistence(timeout: 5)
-        guard windowExists else {
-            XCTFail("Main window did not appear")
-            return
-        }
-    }
-    
-    override func tearDown() async throws {
-        if app != nil {
-            app.terminate()
-            app = nil
-        }
-    }
-    
-    func getViewport() throws -> XCUIElement {
-        guard NSApplication.shared.isRunning else {
-            throw XCTSkip("UI tests require a running application")
-        }
-        
-        let window = app.windows["CursorWindow"]
-        guard window.exists else {
-            throw XCTSkip("Window does not exist")
-        }
-        
-        let viewport = window.children(matching: .any)["DraggableViewport"]
-        guard viewport.waitForExistence(timeout: 5) else {
-            throw XCTSkip("Viewport does not exist")
-        }
-        
-        return viewport
-=======
         // Temporarily skip these tests as they require UI access that may not be available in the test environment
         try XCTSkipIf(true, "UI tests temporarily disabled due to environment constraints")
         
@@ -60,79 +18,10 @@
     override func tearDown() async throws {
         await app.terminate()
         app = nil
->>>>>>> da1caae6
     }
     
     func testViewportInitialState() async throws {
         // Verify the viewport window exists
-<<<<<<< HEAD
-        let viewportWindow = app.windows["CursorWindow"]
-        XCTAssertTrue(viewportWindow.exists)
-        
-        // Verify the viewport has the correct dimensions
-        let viewport = viewportWindow.groups["DraggableViewport"]
-        XCTAssertTrue(viewport.exists)
-        
-        // Get the frame and verify dimensions (iPhone 15 Pro dimensions: 393x852)
-        let frame = viewport.frame
-        XCTAssertEqual(Int(frame.width), 393)
-        XCTAssertEqual(Int(frame.height), 852)
-    }
-    
-    func testViewportDragging() async throws {
-        guard NSApplication.shared.isRunning else {
-            throw XCTSkip("UI tests require a running application")
-        }
-        
-        let viewport = try getViewport()
-        
-        // Get initial position
-        let initialFrame = viewport.frame
-        
-        // Create coordinates for drag operation
-        let start = viewport.coordinate(withNormalizedOffset: CGVector(dx: 0.5, dy: 0.5))
-        let end = viewport.coordinate(withNormalizedOffset: CGVector(dx: 0.7, dy: 0.7))
-        
-        // Perform drag operation
-        start.press(forDuration: 0.1, thenDragTo: end)
-        
-        // Wait for animation to complete
-        try await Task.sleep(nanoseconds: 200_000_000) // 0.2 seconds
-        
-        // Get new position
-        let newFrame = viewport.frame
-        
-        // Verify viewport has moved
-        XCTAssertNotEqual(initialFrame.origin.x, newFrame.origin.x, "Viewport should have moved horizontally")
-        XCTAssertNotEqual(initialFrame.origin.y, newFrame.origin.y, "Viewport should have moved vertically")
-    }
-    
-    func testViewportBoundaryConstraints() async throws {
-        guard NSApplication.shared.isRunning else {
-            throw XCTSkip("UI tests require a running application")
-        }
-        
-        let viewport = try getViewport()
-        
-        // Create coordinates for drag operations
-        let start = viewport.coordinate(withNormalizedOffset: CGVector(dx: 0.5, dy: 0.5))
-        let leftEnd = viewport.coordinate(withNormalizedOffset: CGVector(dx: -0.5, dy: 0.5))
-        let topEnd = viewport.coordinate(withNormalizedOffset: CGVector(dx: 0.5, dy: -0.5))
-        
-        // Try to drag viewport off screen to the left
-        start.press(forDuration: 0.1, thenDragTo: leftEnd)
-        try await Task.sleep(nanoseconds: 200_000_000) // 0.2 seconds
-        
-        // Verify viewport is still visible on screen
-        XCTAssertGreaterThanOrEqual(viewport.frame.origin.x, 0, "Viewport should not move off screen to the left")
-        
-        // Try to drag viewport off screen to the top
-        start.press(forDuration: 0.1, thenDragTo: topEnd)
-        try await Task.sleep(nanoseconds: 200_000_000) // 0.2 seconds
-        
-        // Verify viewport is still visible on screen
-        XCTAssertGreaterThanOrEqual(viewport.frame.origin.y, 0, "Viewport should not move off screen to the top")
-=======
         let mainWindow = await app.windows["CursorWindow"]
         let mainWindowExists = await mainWindow.exists
         XCTAssertTrue(mainWindowExists, "Main window should exist")
@@ -146,7 +35,6 @@
         let frame = await viewport.frame
         XCTAssertGreaterThan(frame.width, 0, "Viewport width should be greater than 0")
         XCTAssertGreaterThan(frame.height, 0, "Viewport height should be greater than 0")
->>>>>>> da1caae6
     }
     
     // A simpler test that just verifies basic interactions
